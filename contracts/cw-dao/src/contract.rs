--- conflicted
+++ resolved
@@ -338,9 +338,10 @@
     let cfg = CONFIG.load(deps.storage)?;
 
     let response_with_optional_refund = match cfg.refund_failed_proposals {
-        Some(true) => 
-            Response::new()
-                .add_messages(get_proposal_deposit_refund_message(&prop.proposer, &prop.deposit)?),
+        Some(true) => Response::new().add_messages(get_proposal_deposit_refund_message(
+            &prop.proposer,
+            &prop.deposit,
+        )?),
         _ => Response::new(),
     };
 
@@ -664,1198 +665,4 @@
     Ok(VoterResponse {
         weight: Some(weight),
     })
-<<<<<<< HEAD
-}
-
-#[cfg(test)]
-mod tests {
-    use cosmwasm_std::testing::{mock_env, MockApi, MockStorage};
-    use cosmwasm_std::{coin, coins, Addr, BankMsg, Coin, Decimal, Timestamp, WasmMsg};
-    use cw0::Duration;
-    use cw2::{query_contract_info, ContractVersion};
-    use cw20::Cw20Coin;
-    use cw_multi_test::{next_block, App, BankKeeper, Contract, ContractWrapper, Executor};
-
-    use super::*;
-    use crate::msg::Threshold;
-
-    const OWNER: &str = "admin0001";
-    const VOTER1: &str = "voter0001";
-    const VOTER2: &str = "voter0002";
-    const VOTER3: &str = "voter0003";
-    const SOMEBODY: &str = "somebody";
-    const POWER_VOTER: &str = "power-voter";
-
-    const NATIVE_TOKEN_DENOM: &str = "ustars";
-    const INITIAL_BALANCE: u128 = 2000000;
-
-    pub fn contract_dao() -> Box<dyn Contract<Empty>> {
-        let contract = ContractWrapper::new(
-            crate::contract::execute,
-            crate::contract::instantiate,
-            crate::contract::query,
-        );
-        Box::new(contract)
-    }
-
-    pub fn contract_cw20_gov() -> Box<dyn Contract<Empty>> {
-        let contract = ContractWrapper::new(
-            cw20_gov::contract::execute,
-            cw20_gov::contract::instantiate,
-            cw20_gov::contract::query,
-        );
-        Box::new(contract)
-    }
-
-    fn mock_app() -> App {
-        let env = mock_env();
-        let api = MockApi::default();
-        let bank = BankKeeper::new();
-
-        App::new(api, env.block, bank, MockStorage::new())
-    }
-
-    // uploads code and returns address of cw20 contract
-    fn instantiate_cw20(app: &mut App) -> Addr {
-        let cw20_id = app.store_code(contract_cw20_gov());
-        let msg = cw20_gov::msg::InstantiateMsg {
-            name: String::from("Test"),
-            symbol: String::from("TEST"),
-            decimals: 6,
-            initial_balances: vec![
-                Cw20Coin {
-                    address: OWNER.to_string(),
-                    amount: Uint128::new(INITIAL_BALANCE),
-                },
-                Cw20Coin {
-                    address: VOTER1.to_string(),
-                    amount: Uint128::new(INITIAL_BALANCE),
-                },
-                Cw20Coin {
-                    address: VOTER2.to_string(),
-                    amount: Uint128::new(INITIAL_BALANCE),
-                },
-                Cw20Coin {
-                    address: VOTER3.to_string(),
-                    amount: Uint128::new(INITIAL_BALANCE * 2),
-                },
-                Cw20Coin {
-                    address: POWER_VOTER.to_string(),
-                    amount: Uint128::new(INITIAL_BALANCE * 5),
-                },
-            ],
-            mint: None,
-            marketing: None,
-        };
-        app.instantiate_contract(cw20_id, Addr::unchecked(OWNER), &msg, &[], "cw20", None)
-            .unwrap()
-    }
-
-    fn instantiate_dao(
-        app: &mut App,
-        cw20: Addr,
-        threshold: Threshold,
-        max_voting_period: Duration,
-        proposal_deposit_amount: Option<Uint128>,
-        refund_failed_proposals: Option<bool>,
-    ) -> Addr {
-        let flex_id = app.store_code(contract_dao());
-        let msg = crate::msg::InstantiateMsg {
-            cw20_addr: cw20.to_string(),
-            threshold,
-            max_voting_period,
-            proposal_deposit_amount: proposal_deposit_amount.unwrap_or(Uint128::zero()),
-            proposal_deposit_token_address: cw20.to_string(),
-            refund_failed_proposals: refund_failed_proposals,
-        };
-        app.instantiate_contract(flex_id, Addr::unchecked(OWNER), &msg, &[], "flex", None)
-            .unwrap()
-    }
-
-    fn setup_test_case(
-        app: &mut App,
-        threshold: Threshold,
-        max_voting_period: Duration,
-        init_funds: Vec<Coin>,
-        proposal_deposit_amount: Option<Uint128>,
-        refund_failed_proposals: Option<bool>,
-    ) -> (Addr, Addr) {
-        // 1. Instantiate Social Token Contract
-        let cw20_addr = instantiate_cw20(app);
-        app.update_block(next_block);
-
-        // 2. Set up Multisig backed by this group
-        let dao_addr = instantiate_dao(
-            app,
-            cw20_addr.clone(),
-            threshold,
-            max_voting_period,
-            proposal_deposit_amount,
-            refund_failed_proposals,
-        );
-
-        app.update_block(next_block);
-
-        // Bonus: set some funds on the multisig contract for future proposals
-        if !init_funds.is_empty() {
-            app.init_bank_balance(&dao_addr, init_funds).unwrap();
-        }
-        (dao_addr, cw20_addr)
-    }
-
-    fn proposal_info() -> (Vec<CosmosMsg<Empty>>, String, String) {
-        let bank_msg = BankMsg::Send {
-            to_address: SOMEBODY.into(),
-            amount: coins(1, NATIVE_TOKEN_DENOM),
-        };
-        let msgs = vec![bank_msg.into()];
-        let title = "Pay somebody".to_string();
-        let description = "Do I pay her?".to_string();
-        (msgs, title, description)
-    }
-
-    fn pay_somebody_proposal() -> ExecuteMsg {
-        let (msgs, title, description) = proposal_info();
-        ExecuteMsg::Propose {
-            title,
-            description,
-            msgs,
-            latest: None,
-        }
-    }
-
-    #[test]
-    fn test_instantiate_works() {
-        let mut app = mock_app();
-
-        // make a simple group
-        let cw20_addr = instantiate_cw20(&mut app);
-        let flex_id = app.store_code(contract_dao());
-
-        let max_voting_period = Duration::Time(1234567);
-
-        // Total weight less than required weight not allowed
-        let instantiate_msg = InstantiateMsg {
-            cw20_addr: cw20_addr.to_string(),
-            threshold: Threshold::AbsolutePercentage {
-                percentage: Decimal::percent(101),
-            },
-            max_voting_period,
-            proposal_deposit_amount: Uint128::zero(),
-            proposal_deposit_token_address: cw20_addr.to_string(),
-            refund_failed_proposals: None,
-        };
-        let err = app
-            .instantiate_contract(
-                flex_id,
-                Addr::unchecked(OWNER),
-                &instantiate_msg,
-                &[],
-                "high required weight",
-                None,
-            )
-            .unwrap_err();
-        assert_eq!(
-            ContractError::UnreachableThreshold {},
-            err.downcast().unwrap()
-        );
-
-        // All valid
-        let instantiate_msg = InstantiateMsg {
-            cw20_addr: cw20_addr.to_string(),
-            threshold: Threshold::ThresholdQuorum {
-                threshold: Decimal::percent(51),
-                quorum: Decimal::percent(10),
-            },
-            max_voting_period,
-            proposal_deposit_amount: Uint128::zero(),
-            proposal_deposit_token_address: cw20_addr.to_string(),
-            refund_failed_proposals: None,
-        };
-        let dao_addr = app
-            .instantiate_contract(
-                flex_id,
-                Addr::unchecked(OWNER),
-                &instantiate_msg,
-                &[],
-                "all good",
-                None,
-            )
-            .unwrap();
-
-        // Verify contract version set properly
-        let version = query_contract_info(&app, dao_addr.clone()).unwrap();
-        assert_eq!(
-            ContractVersion {
-                contract: CONTRACT_NAME.to_string(),
-                version: CONTRACT_VERSION.to_string(),
-            },
-            version,
-        );
-    }
-
-    #[test]
-    fn test_propose_works() {
-        let mut app = mock_app();
-
-        let voting_period = Duration::Time(2000000);
-        let threshold = Threshold::ThresholdQuorum {
-            threshold: Decimal::percent(51),
-            quorum: Decimal::percent(10),
-        };
-        let (dao_addr, _cw20_addr) = setup_test_case(
-            &mut app,
-            threshold,
-            voting_period,
-            coins(100, NATIVE_TOKEN_DENOM),
-            None,
-            None,
-        );
-
-        let proposal = pay_somebody_proposal();
-        // Only voters with a social token balance can propose
-        let err = app
-            .execute_contract(Addr::unchecked(SOMEBODY), dao_addr.clone(), &proposal, &[])
-            .unwrap_err();
-        assert_eq!(ContractError::Unauthorized {}, err.downcast().unwrap());
-
-        // Wrong expiration option fails
-        let msgs = match proposal.clone() {
-            ExecuteMsg::Propose { msgs, .. } => msgs,
-            _ => panic!("Wrong variant"),
-        };
-        let proposal_wrong_exp = ExecuteMsg::Propose {
-            title: "Rewarding somebody".to_string(),
-            description: "Do we reward her?".to_string(),
-            msgs,
-            latest: Some(Expiration::AtHeight(123456)),
-        };
-        let err = app
-            .execute_contract(
-                Addr::unchecked(OWNER),
-                dao_addr.clone(),
-                &proposal_wrong_exp,
-                &[],
-            )
-            .unwrap_err();
-        assert_eq!(ContractError::WrongExpiration {}, err.downcast().unwrap());
-
-        // Proposal from voter works
-        let res = app
-            .execute_contract(Addr::unchecked(VOTER3), dao_addr.clone(), &proposal, &[])
-            .unwrap();
-        assert_eq!(
-            res.custom_attrs(1),
-            [
-                ("action", "propose"),
-                ("sender", VOTER3),
-                ("proposal_id", "1"),
-                ("status", "Open"),
-            ],
-        );
-    }
-
-    fn get_tally(app: &App, dao_addr: &str, proposal_id: u64) -> Uint128 {
-        // Get all the voters on the proposal
-        let voters = QueryMsg::ListVotes {
-            proposal_id,
-            start_after: None,
-            limit: None,
-        };
-        let votes: VoteListResponse = app.wrap().query_wasm_smart(dao_addr, &voters).unwrap();
-        // Sum the weights of the Yes votes to get the tally
-        votes
-            .votes
-            .iter()
-            .filter(|&v| v.vote == Vote::Yes)
-            .map(|v| v.weight)
-            .sum()
-    }
-
-    fn expire(voting_period: Duration) -> impl Fn(&mut BlockInfo) {
-        move |block: &mut BlockInfo| {
-            match voting_period {
-                Duration::Time(duration) => block.time = block.time.plus_seconds(duration + 1),
-                Duration::Height(duration) => block.height += duration + 1,
-            };
-        }
-    }
-
-    fn unexpire(voting_period: Duration) -> impl Fn(&mut BlockInfo) {
-        move |block: &mut BlockInfo| {
-            match voting_period {
-                Duration::Time(duration) => {
-                    block.time =
-                        Timestamp::from_nanos(block.time.nanos() - (duration * 1_000_000_000));
-                }
-                Duration::Height(duration) => block.height -= duration,
-            };
-        }
-    }
-
-    #[test]
-    fn test_proposal_queries() {
-        let mut app = mock_app();
-
-        let voting_period = Duration::Time(2000000);
-        let threshold = Threshold::ThresholdQuorum {
-            threshold: Decimal::percent(51),
-            quorum: Decimal::percent(10),
-        };
-        let (dao_addr, cw20_addr) = setup_test_case(
-            &mut app,
-            threshold,
-            voting_period,
-            coins(100, NATIVE_TOKEN_DENOM),
-            None,
-            None,
-        );
-
-        // create proposal with 1 vote power
-        let proposal = pay_somebody_proposal();
-        let res = app
-            .execute_contract(Addr::unchecked(VOTER1), dao_addr.clone(), &proposal, &[])
-            .unwrap();
-        let proposal_id1: u64 = res.custom_attrs(1)[2].value.parse().unwrap();
-
-        // another proposal
-        app.update_block(next_block);
-        let proposal = pay_somebody_proposal();
-        let res = app
-            .execute_contract(Addr::unchecked(VOTER3), dao_addr.clone(), &proposal, &[])
-            .unwrap();
-        let proposal_id2: u64 = res.custom_attrs(1)[2].value.parse().unwrap();
-
-        // Imediately passes on yes vote
-        let yes_vote = ExecuteMsg::Vote {
-            proposal_id: proposal_id2.clone(),
-            vote: Vote::Yes,
-        };
-        let res = app.execute_contract(Addr::unchecked(VOTER3), dao_addr.clone(), &yes_vote, &[]);
-        assert!(res.is_ok());
-
-        // expire them both
-        app.update_block(expire(voting_period));
-
-        // add one more open proposal, 2 votes
-        let proposal = pay_somebody_proposal();
-        let res = app
-            .execute_contract(Addr::unchecked(VOTER2), dao_addr.clone(), &proposal, &[])
-            .unwrap();
-        let proposal_id3: u64 = res.custom_attrs(1)[2].value.parse().unwrap();
-        let proposed_at = app.block_info();
-
-        // next block, let's query them all... make sure status is properly updated (1 should be rejected in query)
-        app.update_block(next_block);
-        let list_query = QueryMsg::ListProposals {
-            start_after: None,
-            limit: None,
-        };
-        let res: ProposalListResponse =
-            app.wrap().query_wasm_smart(&dao_addr, &list_query).unwrap();
-        assert_eq!(3, res.proposals.len());
-
-        // check the id and status are properly set
-        let info: Vec<_> = res.proposals.iter().map(|p| (p.id, p.status)).collect();
-        let expected_info = vec![
-            (proposal_id1, Status::Rejected),
-            (proposal_id2, Status::Passed),
-            (proposal_id3, Status::Open),
-        ];
-        assert_eq!(expected_info, info);
-
-        // ensure the common features are set
-        let (expected_msgs, expected_title, expected_description) = proposal_info();
-        for prop in res.proposals {
-            assert_eq!(prop.title, expected_title);
-            assert_eq!(prop.description, expected_description);
-            assert_eq!(prop.msgs, expected_msgs);
-        }
-
-        // reverse query can get just proposal_id3
-        let list_query = QueryMsg::ReverseProposals {
-            start_before: None,
-            limit: Some(1),
-        };
-        let res: ProposalListResponse =
-            app.wrap().query_wasm_smart(&dao_addr, &list_query).unwrap();
-        assert_eq!(1, res.proposals.len());
-
-        let (msgs, title, description) = proposal_info();
-        let expected = ProposalResponse {
-            id: proposal_id3,
-            title,
-            description,
-            proposer: Addr::unchecked(VOTER2),
-            msgs,
-            expires: voting_period.after(&proposed_at),
-            status: Status::Open,
-            threshold: ThresholdResponse::ThresholdQuorum {
-                threshold: Decimal::percent(51),
-                quorum: Decimal::percent(10),
-                total_weight: Uint128::new(20000000),
-            },
-            deposit_amount: Uint128::zero(),
-            deposit_token_address: cw20_addr,
-        };
-        assert_eq!(&expected, &res.proposals[0]);
-    }
-
-    #[test]
-    fn test_vote_works() {
-        let mut app = mock_app();
-
-        let voting_period = Duration::Time(2000000);
-        let threshold = Threshold::ThresholdQuorum {
-            threshold: Decimal::percent(51),
-            quorum: Decimal::percent(10),
-        };
-        let (dao_addr, _cw20_addr) = setup_test_case(
-            &mut app,
-            threshold,
-            voting_period,
-            coins(100, NATIVE_TOKEN_DENOM),
-            None,
-            None,
-        );
-
-        // create proposal with 0 vote power
-        let proposal = pay_somebody_proposal();
-        let res = app
-            .execute_contract(Addr::unchecked(OWNER), dao_addr.clone(), &proposal, &[])
-            .unwrap();
-
-        // Get the proposal id from the logs
-        let proposal_id: u64 = res.custom_attrs(1)[2].value.parse().unwrap();
-
-        // Owner votes
-        let yes_vote = ExecuteMsg::Vote {
-            proposal_id,
-            vote: Vote::Yes,
-        };
-        let res = app.execute_contract(Addr::unchecked(OWNER), dao_addr.clone(), &yes_vote, &[]);
-        assert!(res.is_ok());
-
-        // Owner cannot vote (again)
-        let yes_vote = ExecuteMsg::Vote {
-            proposal_id,
-            vote: Vote::Yes,
-        };
-        let err = app
-            .execute_contract(Addr::unchecked(OWNER), dao_addr.clone(), &yes_vote, &[])
-            .unwrap_err();
-        assert_eq!(ContractError::AlreadyVoted {}, err.downcast().unwrap());
-
-        // Only voters can vote
-        let err = app
-            .execute_contract(Addr::unchecked(SOMEBODY), dao_addr.clone(), &yes_vote, &[])
-            .unwrap_err();
-        assert_eq!(ContractError::Unauthorized {}, err.downcast().unwrap());
-
-        // But voter1 can
-        let res = app
-            .execute_contract(Addr::unchecked(VOTER1), dao_addr.clone(), &yes_vote, &[])
-            .unwrap();
-        assert_eq!(
-            res.custom_attrs(1),
-            [
-                ("action", "vote"),
-                ("sender", VOTER1),
-                ("proposal_id", proposal_id.to_string().as_str()),
-                ("status", "Open"),
-            ],
-        );
-
-        // No/Veto votes have no effect on the tally
-        // Compute the current tally
-        let tally = get_tally(&app, dao_addr.as_ref(), proposal_id);
-        assert_eq!(tally, Uint128::new(4000000));
-
-        // Cast a No vote
-        let no_vote = ExecuteMsg::Vote {
-            proposal_id,
-            vote: Vote::No,
-        };
-        let _ = app
-            .execute_contract(Addr::unchecked(VOTER2), dao_addr.clone(), &no_vote, &[])
-            .unwrap();
-
-        // Cast a Veto vote
-        let veto_vote = ExecuteMsg::Vote {
-            proposal_id,
-            vote: Vote::Veto,
-        };
-        let _ = app
-            .execute_contract(Addr::unchecked(VOTER3), dao_addr.clone(), &veto_vote, &[])
-            .unwrap();
-
-        // Tally unchanged
-        assert_eq!(tally, get_tally(&app, dao_addr.as_ref(), proposal_id));
-
-        let err = app
-            .execute_contract(Addr::unchecked(VOTER3), dao_addr.clone(), &yes_vote, &[])
-            .unwrap_err();
-        assert_eq!(ContractError::AlreadyVoted {}, err.downcast().unwrap());
-
-        // Expired proposals cannot be voted
-        app.update_block(expire(voting_period));
-        let err = app
-            .execute_contract(Addr::unchecked(VOTER1), dao_addr.clone(), &yes_vote, &[])
-            .unwrap_err();
-        assert_eq!(ContractError::Expired {}, err.downcast().unwrap());
-        app.update_block(unexpire(voting_period));
-
-        // Power voter supports it, so it passes
-        let res = app
-            .execute_contract(
-                Addr::unchecked(POWER_VOTER),
-                dao_addr.clone(),
-                &yes_vote,
-                &[],
-            )
-            .unwrap();
-
-        assert_eq!(
-            res.custom_attrs(1),
-            [
-                ("action", "vote"),
-                ("sender", POWER_VOTER),
-                ("proposal_id", proposal_id.to_string().as_str()),
-                ("status", "Passed"),
-            ],
-        );
-
-        // non-Open proposals cannot be voted
-        let err = app
-            .execute_contract(Addr::unchecked(VOTER1), dao_addr.clone(), &yes_vote, &[])
-            .unwrap_err();
-        assert_eq!(ContractError::NotOpen {}, err.downcast().unwrap());
-
-        // query individual votes
-        let voter = OWNER.into();
-        let vote: VoteResponse = app
-            .wrap()
-            .query_wasm_smart(&dao_addr, &QueryMsg::Vote { proposal_id, voter })
-            .unwrap();
-        assert_eq!(
-            vote.vote.unwrap(),
-            VoteInfo {
-                voter: OWNER.into(),
-                vote: Vote::Yes,
-                weight: Uint128::new(2000000)
-            }
-        );
-
-        // nay sayer
-        let voter = VOTER2.into();
-        let vote: VoteResponse = app
-            .wrap()
-            .query_wasm_smart(&dao_addr, &QueryMsg::Vote { proposal_id, voter })
-            .unwrap();
-        assert_eq!(
-            vote.vote.unwrap(),
-            VoteInfo {
-                voter: VOTER2.into(),
-                vote: Vote::No,
-                weight: Uint128::new(2000000),
-            }
-        );
-
-        // non-voter
-        let voter = SOMEBODY.into();
-        let vote: VoteResponse = app
-            .wrap()
-            .query_wasm_smart(&dao_addr, &QueryMsg::Vote { proposal_id, voter })
-            .unwrap();
-        assert!(vote.vote.is_none());
-    }
-
-    #[test]
-    fn test_execute_works() {
-        let mut app = mock_app();
-
-        let voting_period = Duration::Time(2000000);
-        let threshold = Threshold::ThresholdQuorum {
-            threshold: Decimal::percent(10),
-            quorum: Decimal::percent(10),
-        };
-        let (dao_addr, _cw20_addr) = setup_test_case(
-            &mut app,
-            threshold,
-            voting_period,
-            coins(10, NATIVE_TOKEN_DENOM),
-            None,
-            None,
-        );
-
-        // ensure we have cash to cover the proposal
-        let contract_bal = app
-            .wrap()
-            .query_balance(&dao_addr, NATIVE_TOKEN_DENOM)
-            .unwrap();
-        assert_eq!(contract_bal, coin(10, NATIVE_TOKEN_DENOM));
-
-        // create proposal with 0 vote power
-        let proposal = pay_somebody_proposal();
-        let res = app
-            .execute_contract(Addr::unchecked(OWNER), dao_addr.clone(), &proposal, &[])
-            .unwrap();
-
-        // Get the proposal id from the logs
-        let proposal_id: u64 = res.custom_attrs(1)[2].value.parse().unwrap();
-
-        // Only Passed can be executed
-        let execution = ExecuteMsg::Execute { proposal_id };
-        let err = app
-            .execute_contract(Addr::unchecked(OWNER), dao_addr.clone(), &execution, &[])
-            .unwrap_err();
-        assert_eq!(
-            ContractError::WrongExecuteStatus {},
-            err.downcast().unwrap()
-        );
-
-        // Vote it, so it passes
-        let vote = ExecuteMsg::Vote {
-            proposal_id,
-            vote: Vote::Yes,
-        };
-        let res = app
-            .execute_contract(Addr::unchecked(VOTER3), dao_addr.clone(), &vote, &[])
-            .unwrap();
-        assert_eq!(
-            res.custom_attrs(1),
-            [
-                ("action", "vote"),
-                ("sender", VOTER3),
-                ("proposal_id", proposal_id.to_string().as_str()),
-                ("status", "Passed"),
-            ],
-        );
-
-        // In passing: Try to close Passed fails
-        let closing = ExecuteMsg::Close { proposal_id };
-        let err = app
-            .execute_contract(Addr::unchecked(OWNER), dao_addr.clone(), &closing, &[])
-            .unwrap_err();
-        assert_eq!(ContractError::WrongCloseStatus {}, err.downcast().unwrap());
-
-        // Execute works. Anybody can execute Passed proposals
-        let res = app
-            .execute_contract(Addr::unchecked(SOMEBODY), dao_addr.clone(), &execution, &[])
-            .unwrap();
-        assert_eq!(
-            res.custom_attrs(1),
-            [
-                ("action", "execute"),
-                ("sender", SOMEBODY),
-                ("proposal_id", proposal_id.to_string().as_str()),
-            ],
-        );
-
-        // verify money was transfered
-        let some_bal = app
-            .wrap()
-            .query_balance(SOMEBODY, NATIVE_TOKEN_DENOM)
-            .unwrap();
-        assert_eq!(some_bal, coin(1, NATIVE_TOKEN_DENOM));
-        let contract_bal = app
-            .wrap()
-            .query_balance(&dao_addr, NATIVE_TOKEN_DENOM)
-            .unwrap();
-        assert_eq!(contract_bal, coin(9, NATIVE_TOKEN_DENOM));
-
-        // In passing: Try to close Executed fails
-        let err = app
-            .execute_contract(Addr::unchecked(OWNER), dao_addr, &closing, &[])
-            .unwrap_err();
-        assert_eq!(ContractError::WrongCloseStatus {}, err.downcast().unwrap());
-    }
-
-    #[test]
-    fn test_close_works() {
-        let mut app = mock_app();
-
-        let voting_period = Duration::Height(2000000);
-        let threshold = Threshold::ThresholdQuorum {
-            threshold: Decimal::percent(51),
-            quorum: Decimal::percent(10),
-        };
-        let (dao_addr, _cw20_addr) = setup_test_case(
-            &mut app,
-            threshold,
-            voting_period,
-            coins(10, NATIVE_TOKEN_DENOM),
-            None,
-            None,
-        );
-
-        // create proposal with 0 vote power
-        let proposal = pay_somebody_proposal();
-        let res = app
-            .execute_contract(Addr::unchecked(OWNER), dao_addr.clone(), &proposal, &[])
-            .unwrap();
-
-        // Get the proposal id from the logs
-        let proposal_id: u64 = res.custom_attrs(1)[2].value.parse().unwrap();
-
-        // Non-expired proposals cannot be closed
-        let closing = ExecuteMsg::Close { proposal_id };
-        let err = app
-            .execute_contract(Addr::unchecked(SOMEBODY), dao_addr.clone(), &closing, &[])
-            .unwrap_err();
-        assert_eq!(ContractError::NotExpired {}, err.downcast().unwrap());
-
-        // Expired proposals can be closed
-        app.update_block(expire(voting_period));
-        let res = app
-            .execute_contract(Addr::unchecked(SOMEBODY), dao_addr.clone(), &closing, &[])
-            .unwrap();
-        assert_eq!(
-            res.custom_attrs(1),
-            [
-                ("action", "close"),
-                ("sender", SOMEBODY),
-                ("proposal_id", proposal_id.to_string().as_str()),
-            ],
-        );
-
-        // Trying to close it again fails
-        let closing = ExecuteMsg::Close { proposal_id };
-        let err = app
-            .execute_contract(Addr::unchecked(SOMEBODY), dao_addr, &closing, &[])
-            .unwrap_err();
-        assert_eq!(ContractError::WrongCloseStatus {}, err.downcast().unwrap());
-    }
-
-    #[test]
-    fn test_close_works_with_refund() {
-        let mut app = mock_app();
-        let voting_period = Duration::Height(2000000);
-        let threshold = Threshold::ThresholdQuorum {
-            threshold: Decimal::percent(51),
-            quorum: Decimal::percent(10),
-        };
-        let proposal_deposit_amount = Uint128::new(10);
-        let (dao_addr, cw20_addr) = setup_test_case(
-            &mut app,
-            threshold.clone(),
-            voting_period,
-            coins(10, NATIVE_TOKEN_DENOM),
-            Some(proposal_deposit_amount),
-            Some(true),
-        );
-
-        let cw20 = Cw20Contract(cw20_addr.clone());
-
-        let allowance = Cw20ExecuteMsg::IncreaseAllowance {
-            spender: dao_addr.clone().into(),
-            amount: proposal_deposit_amount,
-            expires: None,
-        };
-
-        let res = app.execute_contract(Addr::unchecked(OWNER), cw20_addr.clone(), &allowance, &[]);
-        assert!(res.is_ok());
-
-        let owner_initial_balance = cw20.balance(&app, Addr::unchecked(OWNER)).unwrap();
-        let proposal = pay_somebody_proposal();
-        let res = app
-            .execute_contract(Addr::unchecked(OWNER), dao_addr.clone(), &proposal, &[])
-            .unwrap();
-
-        // Get the proposal id from the logs
-        let proposal_id: u64 = res.custom_attrs(1)[2].value.parse().unwrap();
-
-        let closing = ExecuteMsg::Close { proposal_id };
-
-        // Manually expire proposal to be able to close.
-        app.update_block(expire(voting_period));
-        let res = app
-            .execute_contract(Addr::unchecked(SOMEBODY), dao_addr.clone(), &closing, &[])
-            .unwrap();
-        assert_eq!(
-            res.custom_attrs(1),
-            [
-                ("action", "close"),
-                ("sender", SOMEBODY),
-                ("proposal_id", proposal_id.to_string().as_str()),
-            ],
-        );
-
-        let owner_balance_after_failed_proposal =
-            cw20.balance(&app, Addr::unchecked(OWNER)).unwrap();
-        assert_eq!(owner_balance_after_failed_proposal, owner_initial_balance);
-
-        // Update Config to not refund proposals
-        let update_config_msg = ExecuteMsg::UpdateConfig {
-            threshold,
-            max_voting_period: voting_period,
-            proposal_deposit_amount,
-            proposal_deposit_token_address: cw20_addr.to_string(),
-            refund_failed_proposals: Some(false),
-        };
-
-        let res = app.execute_contract(dao_addr.clone(), dao_addr.clone(), &update_config_msg, &[]);
-        assert!(res.is_ok());
-
-        let allowance = Cw20ExecuteMsg::IncreaseAllowance {
-            spender: dao_addr.clone().into(),
-            amount: proposal_deposit_amount,
-            expires: None,
-        };
-
-        let res = app.execute_contract(Addr::unchecked(OWNER), cw20_addr.clone(), &allowance, &[]);
-        assert!(res.is_ok());
-
-        let res = app
-            .execute_contract(Addr::unchecked(OWNER), dao_addr.clone(), &proposal, &[])
-            .unwrap();
-
-        let proposal_id: u64 = res.custom_attrs(1)[2].value.parse().unwrap();
-        let closing = ExecuteMsg::Close { proposal_id };
-
-        app.update_block(expire(voting_period));
-        let res = app
-            .execute_contract(Addr::unchecked(SOMEBODY), dao_addr.clone(), &closing, &[])
-            .unwrap();
-
-        assert_eq!(
-            res.custom_attrs(1),
-            [
-                ("action", "close"),
-                ("sender", SOMEBODY),
-                ("proposal_id", proposal_id.to_string().as_str()),
-            ],
-        );
-
-        assert_eq!(
-            owner_initial_balance - proposal_deposit_amount,
-            cw20.balance(&app, Addr::unchecked(OWNER)).unwrap()
-        );
-    }
-
-    #[test]
-    fn quorum_enforced_even_if_absolute_threshold_met() {
-        let mut app = mock_app();
-
-        // 33% required for quora, which is 5 of the initial 15
-        // 50% yes required to pass early (8 of the initial 15)
-        let voting_period = Duration::Time(20000);
-        let (dao_addr, _cw20_addr) = setup_test_case(
-            &mut app,
-            // note that 60% yes is not enough to pass without 20% no as well
-            Threshold::ThresholdQuorum {
-                threshold: Decimal::percent(50),
-                quorum: Decimal::percent(80),
-            },
-            voting_period,
-            coins(10, NATIVE_TOKEN_DENOM),
-            None,
-            None,
-        );
-
-        // create proposal
-        let proposal = pay_somebody_proposal();
-        let res = app
-            .execute_contract(Addr::unchecked(VOTER1), dao_addr.clone(), &proposal, &[])
-            .unwrap();
-
-        // Get the proposal id from the logs
-        let proposal_id: u64 = res.custom_attrs(1)[2].value.parse().unwrap();
-        let prop_status = |app: &App| -> Status {
-            let query_prop = QueryMsg::Proposal { proposal_id };
-            let prop: ProposalResponse =
-                app.wrap().query_wasm_smart(&dao_addr, &query_prop).unwrap();
-            prop.status
-        };
-        assert_eq!(prop_status(&app), Status::Open);
-        app.update_block(|block| block.height += 3);
-
-        // reach 60% of yes votes, not enough to pass early (or late)
-        let yes_vote = ExecuteMsg::Vote {
-            proposal_id,
-            vote: Vote::Yes,
-        };
-        app.execute_contract(Addr::unchecked(VOTER1), dao_addr.clone(), &yes_vote, &[])
-            .unwrap();
-        app.execute_contract(Addr::unchecked(VOTER2), dao_addr.clone(), &yes_vote, &[])
-            .unwrap();
-        app.execute_contract(Addr::unchecked(VOTER3), dao_addr.clone(), &yes_vote, &[])
-            .unwrap();
-        app.execute_contract(Addr::unchecked(OWNER), dao_addr.clone(), &yes_vote, &[])
-            .unwrap();
-
-        // 9 of 15 is 60% absolute threshold, but less than 12 (80% quorum needed)
-        assert_eq!(prop_status(&app), Status::Open);
-
-        // add 3 weight no vote and we hit quorum and this passes
-        let no_vote = ExecuteMsg::Vote {
-            proposal_id,
-            vote: Vote::No,
-        };
-        app.execute_contract(
-            Addr::unchecked(POWER_VOTER),
-            dao_addr.clone(),
-            &no_vote,
-            &[],
-        )
-        .unwrap();
-        assert_eq!(prop_status(&app), Status::Passed);
-    }
-
-    #[test]
-    fn test_update_config() {
-        let mut app = mock_app();
-
-        let voting_period = Duration::Time(2000000);
-        let threshold = Threshold::ThresholdQuorum {
-            threshold: Decimal::percent(20),
-            quorum: Decimal::percent(10),
-        };
-        let (dao_addr, cw20_addr) = setup_test_case(
-            &mut app,
-            threshold,
-            voting_period,
-            coins(100, NATIVE_TOKEN_DENOM),
-            None,
-            None,
-        );
-
-        // nobody can call call update contract method
-        let new_threshold = Threshold::ThresholdQuorum {
-            threshold: Decimal::percent(51),
-            quorum: Decimal::percent(10),
-        };
-        let new_voting_period = Duration::Time(5000000);
-        let new_proposal_deposit_amount = Uint128::from(10u8);
-        let new_deposit_token_address = String::from("updated");
-        let update_config_msg = ExecuteMsg::UpdateConfig {
-            threshold: new_threshold.clone(),
-            max_voting_period: new_voting_period.clone(),
-            proposal_deposit_amount: new_proposal_deposit_amount,
-            proposal_deposit_token_address: new_deposit_token_address.clone(),
-            refund_failed_proposals: None,
-        };
-        let res = app.execute_contract(
-            Addr::unchecked(VOTER1),
-            dao_addr.clone(),
-            &update_config_msg,
-            &[],
-        );
-        assert!(res.is_err());
-        let res = app.execute_contract(
-            Addr::unchecked(OWNER),
-            dao_addr.clone(),
-            &update_config_msg,
-            &[],
-        );
-        assert!(res.is_err());
-
-        let wasm_msg = WasmMsg::Execute {
-            contract_addr: dao_addr.clone().into(),
-            msg: to_binary(&update_config_msg).unwrap(),
-            funds: vec![],
-        };
-
-        // Update config proposal must be made
-        let proposal_msg = ExecuteMsg::Propose {
-            title: String::from("Change params"),
-            description: String::from("Updates threshold and max voting params"),
-            msgs: vec![wasm_msg.into()],
-            latest: None,
-        };
-        let res = app
-            .execute_contract(Addr::unchecked(OWNER), dao_addr.clone(), &proposal_msg, &[])
-            .unwrap();
-        let proposal_id: u64 = res.custom_attrs(1)[2].value.parse().unwrap();
-
-        // Imediately passes on yes vote
-        let yes_vote = ExecuteMsg::Vote {
-            proposal_id,
-            vote: Vote::Yes,
-        };
-        let res = app.execute_contract(Addr::unchecked(VOTER3), dao_addr.clone(), &yes_vote, &[]);
-        assert!(res.is_ok());
-
-        // Execute
-        let execution = ExecuteMsg::Execute { proposal_id };
-        let res = app.execute_contract(Addr::unchecked(OWNER), dao_addr.clone(), &execution, &[]);
-        assert!(res.is_ok());
-
-        // Check that config was updated
-        let res: ConfigResponse = app
-            .wrap()
-            .query_wasm_smart(&dao_addr, &QueryMsg::GetConfig {})
-            .unwrap();
-
-        let cw20 = Cw20Contract(cw20_addr);
-        assert_eq!(
-            res,
-            ConfigResponse {
-                config: Config {
-                    threshold: new_threshold.clone(),
-                    max_voting_period: new_voting_period.clone(),
-                    cw20_addr: cw20,
-                    proposal_deposit: ProposalDeposit {
-                        amount: new_proposal_deposit_amount,
-                        token_address: Cw20Contract(Addr::unchecked(new_deposit_token_address)),
-                    },
-                    refund_failed_proposals: None
-                },
-            }
-        )
-    }
-
-    #[test]
-    fn test_config_query() {
-        let mut app = mock_app();
-
-        let voting_period = Duration::Time(2000000);
-        let threshold = Threshold::ThresholdQuorum {
-            threshold: Decimal::percent(51),
-            quorum: Decimal::percent(10),
-        };
-        let (dao_addr, cw20_addr) = setup_test_case(
-            &mut app,
-            threshold.clone(),
-            voting_period.clone(),
-            coins(100, NATIVE_TOKEN_DENOM),
-            None,
-            None,
-        );
-
-        let config_query = QueryMsg::GetConfig {};
-        let res: ConfigResponse = app
-            .wrap()
-            .query_wasm_smart(&dao_addr, &config_query)
-            .unwrap();
-
-        assert_eq!(
-            res,
-            ConfigResponse {
-                config: Config {
-                    threshold,
-                    max_voting_period: voting_period,
-                    cw20_addr: Cw20Contract(cw20_addr.clone()),
-                    proposal_deposit: ProposalDeposit {
-                        amount: Uint128::zero(),
-                        token_address: Cw20Contract(cw20_addr),
-                    },
-                    refund_failed_proposals: None,
-                },
-            }
-        )
-    }
-
-    #[test]
-    fn test_proposal_deposit_works() {
-        let mut app = mock_app();
-
-        let voting_period = Duration::Time(2000000);
-        let threshold = Threshold::AbsolutePercentage {
-            percentage: Decimal::percent(20),
-        };
-        let (dao_addr, cw20_addr) = setup_test_case(
-            &mut app,
-            threshold.clone(),
-            voting_period,
-            coins(10, NATIVE_TOKEN_DENOM),
-            None,
-            None,
-        );
-
-        let cw20 = Cw20Contract(cw20_addr.clone());
-
-        let initial_owner_cw20_balance = cw20.balance(&app, Addr::unchecked(OWNER)).unwrap();
-
-        // ensure we have cash to cover the proposal
-        let contract_bal = app
-            .wrap()
-            .query_balance(&dao_addr, NATIVE_TOKEN_DENOM)
-            .unwrap();
-        assert_eq!(contract_bal, coin(10, NATIVE_TOKEN_DENOM));
-
-        let proposal_deposit_amount = Uint128::new(10);
-
-        let update_config_msg = ExecuteMsg::UpdateConfig {
-            threshold,
-            max_voting_period: voting_period,
-            proposal_deposit_amount,
-            proposal_deposit_token_address: cw20_addr.to_string(),
-            refund_failed_proposals: None,
-        };
-        let res = app.execute_contract(dao_addr.clone(), dao_addr.clone(), &update_config_msg, &[]);
-        assert!(res.is_ok());
-
-        // Give dao allowance for proposal
-        let allowance = Cw20ExecuteMsg::IncreaseAllowance {
-            spender: dao_addr.clone().into(),
-            amount: proposal_deposit_amount,
-            expires: None,
-        };
-        let res = app.execute_contract(Addr::unchecked(OWNER), cw20_addr.clone(), &allowance, &[]);
-        assert!(res.is_ok());
-
-        // create proposal with 0 vote power
-        let proposal = pay_somebody_proposal();
-        let res = app
-            .execute_contract(Addr::unchecked(OWNER), dao_addr.clone(), &proposal, &[])
-            .unwrap();
-
-        // Get the proposal id from the logs
-        let proposal_id: u64 = res.custom_attrs(1)[2].value.parse().unwrap();
-
-        // Check proposal deposit was made
-        let balance = cw20.balance(&app, Addr::unchecked(OWNER)).unwrap();
-        let expected_balance = initial_owner_cw20_balance
-            .checked_sub(proposal_deposit_amount)
-            .unwrap();
-        assert_eq!(balance, expected_balance);
-
-        // Only Passed can be executed
-        let execution = ExecuteMsg::Execute { proposal_id };
-        let err = app
-            .execute_contract(Addr::unchecked(OWNER), dao_addr.clone(), &execution, &[])
-            .unwrap_err();
-        assert_eq!(
-            ContractError::WrongExecuteStatus {},
-            err.downcast().unwrap()
-        );
-
-        // Vote it, so it passes
-        let vote = ExecuteMsg::Vote {
-            proposal_id,
-            vote: Vote::Yes,
-        };
-        let res = app
-            .execute_contract(Addr::unchecked(VOTER3), dao_addr.clone(), &vote, &[])
-            .unwrap();
-        assert_eq!(
-            res.custom_attrs(1),
-            [
-                ("action", "vote"),
-                ("sender", VOTER3),
-                ("proposal_id", proposal_id.to_string().as_str()),
-                ("status", "Passed"),
-            ],
-        );
-
-        // Execute works. Anybody can execute Passed proposals
-        let res = app
-            .execute_contract(Addr::unchecked(SOMEBODY), dao_addr.clone(), &execution, &[])
-            .unwrap();
-        assert_eq!(
-            res.custom_attrs(1),
-            [
-                ("action", "execute"),
-                ("sender", SOMEBODY),
-                ("proposal_id", proposal_id.to_string().as_str()),
-            ],
-        );
-
-        // Check deposit has been refunded
-        let balance = cw20.balance(&app, Addr::unchecked(OWNER)).unwrap();
-        assert_eq!(balance, initial_owner_cw20_balance);
-    }
-=======
->>>>>>> 2bbd240e
 }